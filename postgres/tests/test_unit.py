# (C) Datadog, Inc. 2018
# All rights reserved
# Licensed under Simplified BSD License (see LICENSE)
import psycopg2
import pytest
from mock import MagicMock

from datadog_checks.postgres import util

# Mark the entire module as tests of type `unit`
pytestmark = pytest.mark.unit


def test_get_instance_metrics_lt_92(check):
    """
    check output when 9.2+
    """
    check._is_9_2_or_above.return_value = False
    res = check._get_instance_metrics('dbname', False, False)
    assert res['metrics'] == util.COMMON_METRICS


def test_get_instance_metrics_92(check):
    """
    check output when <9.2
    """
    check._is_9_2_or_above.return_value = True
    res = check._get_instance_metrics('dbname', False, False)
    assert res['metrics'] == dict(util.COMMON_METRICS, **util.NEWER_92_METRICS)


def test_get_instance_metrics_state(check):
    """
    Ensure data is consistent when the function is called more than once
    """
    res = check._get_instance_metrics('dbname', False, False)
    assert res['metrics'] == dict(util.COMMON_METRICS, **util.NEWER_92_METRICS)
    check._is_9_2_or_above.side_effect = Exception  # metrics were cached so this shouldn't be called
    res = check._get_instance_metrics('dbname', [], False)
    assert res['metrics'] == dict(util.COMMON_METRICS, **util.NEWER_92_METRICS)


def test_get_instance_metrics_database_size_metrics(check):
    """
    Test the function behaves correctly when `database_size_metrics` is passed
    """
    expected = util.COMMON_METRICS
    expected.update(util.NEWER_92_METRICS)
    expected.update(util.DATABASE_SIZE_METRICS)
    res = check._get_instance_metrics('dbname', True, False)
    assert res['metrics'] == expected


def test_get_instance_with_default(check):
    """
    Test the contents of the query string with different `collect_default_db` values
    """
    collect_default_db = False
    res = check._get_instance_metrics('dbname', False, collect_default_db)
    assert "  AND psd.datname not ilike 'postgres'" in res['query']

    collect_default_db = True
    res = check._get_instance_metrics('dbname', False, collect_default_db)
    assert "  AND psd.datname not ilike 'postgres'" not in res['query']


def test_get_version(check):
    """
    Test _get_version() to make sure the check is properly parsing Postgres versions
    """
    db = MagicMock()
    check.db = db

    # Test #.#.# style versions
    db.cursor().fetchone.return_value = ['9.5.3']
    assert check._get_version() == [9, 5, 3]

    # Test #.# style versions
    db.cursor().fetchone.return_value = ['10.2']
    check._clean_state()
    assert check._get_version() == [10, 2]

    # Test #beta# style versions
    db.cursor().fetchone.return_value = ['11beta3']
    check._clean_state()
    assert check._get_version() == [11, -1, 3]

    # Test #rc# style versions
    db.cursor().fetchone.return_value = ['11rc1']
    check._clean_state()
    assert check._get_version() == [11, -1, 1]

    # Test #unknown# style versions
    db.cursor().fetchone.return_value = ['11nightly3']
    check._clean_state()
    assert check._get_version() == [11, -1, 3]


def test_is_above(check):
    """
    Test _is_above() to make sure the check is properly determining order of versions
    """
    db = MagicMock()
    check.db = db

    # Test major versions
    db.cursor().fetchone.return_value = ['10.5.4']
    assert check._is_above([9, 5, 4])
    assert check._is_above([11, 0, 0]) is False

    # Test minor versions
    db.cursor().fetchone.return_value = ['10.5.4']
    assert check._is_above([10, 4, 4])
    assert check._is_above([10, 6, 4]) is False

    # Test patch versions
    db.cursor().fetchone.return_value = ['10.5.4']
    assert check._is_above([10, 5, 3])
    assert check._is_above([10, 5, 5]) is False

    # Test same version, _is_above() returns True for greater than or equal to
    db.cursor().fetchone.return_value = ['10.5.4']
    assert check._is_above([10, 5, 4])

    # Test beta version above
    db.cursor().fetchone.return_value = ['11beta4']
    check._clean_state()
<<<<<<< HEAD
    check._clean_state()
    assert check._is_above([11, -1, 3])
=======
    assert check._is_above(db, [11, -1, 3])
>>>>>>> 59288196

    # Test beta version against official version
    db.cursor().fetchone.return_value = ['11.0.0']
    check._clean_state()
    assert check._is_above([11, -1, 3])

    # Test versions of unequal length
    db.cursor().fetchone.return_value = ['10.0']
    check._clean_state()
    assert check._is_above([10, 0])
    assert check._is_above([10, 0, 0])
    assert check._is_above([10, 0, 1]) is False

    # Test return value is not a list
    db.cursor().fetchone.return_value = "foo"
    check._clean_state()
    assert check._is_above([10, 0]) is False


def test_malformed_get_custom_queries(check):
    """
    Test early-exit conditions for _get_custom_queries()
    """
    check.log = MagicMock()
    db = MagicMock()
    check.db = db

    malformed_custom_query = {}

    # Make sure 'metric_prefix' is defined
    check._get_custom_queries([], [malformed_custom_query])
    check.log.error.assert_called_once_with("custom query field `metric_prefix` is required")
    check.log.reset_mock()

    # Make sure 'query' is defined
    malformed_custom_query['metric_prefix'] = 'postgresql'
    check._get_custom_queries([], [malformed_custom_query])
    check.log.error.assert_called_once_with(
        "custom query field `query` is required for metric_prefix `{}`".format(malformed_custom_query['metric_prefix'])
    )
    check.log.reset_mock()

    # Make sure 'columns' is defined
    malformed_custom_query['query'] = 'SELECT num FROM sometable'
    check._get_custom_queries([], [malformed_custom_query])
    check.log.error.assert_called_once_with(
        "custom query field `columns` is required for metric_prefix `{}`".format(
            malformed_custom_query['metric_prefix']
        )
    )
    check.log.reset_mock()

    # Make sure we gracefully handle an error while performing custom queries
    malformed_custom_query_column = {}
    malformed_custom_query['columns'] = [malformed_custom_query_column]
    db.cursor().execute.side_effect = psycopg2.ProgrammingError
    check._get_custom_queries([], [malformed_custom_query])
    check.log.error.assert_called_once_with(
        "Error executing query for metric_prefix {}: ".format(malformed_custom_query['metric_prefix'])
    )
    check.log.reset_mock()

    # Make sure the number of columns defined is the same as the number of columns return by the query
    malformed_custom_query_column = {}
    malformed_custom_query['columns'] = [malformed_custom_query_column]
    query_return = ['num', 1337]
    db.cursor().execute.side_effect = None
    db.cursor().__iter__.return_value = iter([query_return])
    check._get_custom_queries([], [malformed_custom_query])
    check.log.error.assert_called_once_with(
        "query result for metric_prefix {}: expected {} columns, got {}".format(
            malformed_custom_query['metric_prefix'], len(malformed_custom_query['columns']), len(query_return)
        )
    )
    check.log.reset_mock()

    # Make sure the query does not return an empty result
    db.cursor().__iter__.return_value = iter([[]])
    check._get_custom_queries([], [malformed_custom_query])
    check.log.debug.assert_called_with(
        "query result for metric_prefix {}: returned an empty result".format(malformed_custom_query['metric_prefix'])
    )
    check.log.reset_mock()

    # Make sure 'name' is defined in each column
    malformed_custom_query_column['some_key'] = 'some value'
    db.cursor().__iter__.return_value = iter([[1337]])
    check._get_custom_queries([], [malformed_custom_query])
    check.log.error.assert_called_once_with(
        "column field `name` is required for metric_prefix `{}`".format(malformed_custom_query['metric_prefix'])
    )
    check.log.reset_mock()

    # Make sure 'type' is defined in each column
    malformed_custom_query_column['name'] = 'num'
    db.cursor().__iter__.return_value = iter([[1337]])
    check._get_custom_queries([], [malformed_custom_query])
    check.log.error.assert_called_once_with(
        "column field `type` is required for column `{}` "
        "of metric_prefix `{}`".format(malformed_custom_query_column['name'], malformed_custom_query['metric_prefix'])
    )
    check.log.reset_mock()

    # Make sure 'type' is a valid metric type
    malformed_custom_query_column['type'] = 'invalid_type'
    db.cursor().__iter__.return_value = iter([[1337]])
    check._get_custom_queries([], [malformed_custom_query])
    check.log.error.assert_called_once_with(
        "invalid submission method `{}` for column `{}` of "
        "metric_prefix `{}`".format(
            malformed_custom_query_column['type'],
            malformed_custom_query_column['name'],
            malformed_custom_query['metric_prefix'],
        )
    )
    check.log.reset_mock()

    # Make sure we're only collecting numeric value metrics
    malformed_custom_query_column['type'] = 'gauge'
    query_return = MagicMock()
    query_return.__float__.side_effect = ValueError('Mocked exception')
    db.cursor().__iter__.return_value = iter([[query_return]])
    check._get_custom_queries([], [malformed_custom_query])
    check.log.error.assert_called_once_with(
        "non-numeric value `{}` for metric column `{}` of "
        "metric_prefix `{}`".format(
            query_return, malformed_custom_query_column['name'], malformed_custom_query['metric_prefix']
        )
    )<|MERGE_RESOLUTION|>--- conflicted
+++ resolved
@@ -16,7 +16,7 @@
     check output when 9.2+
     """
     check._is_9_2_or_above.return_value = False
-    res = check._get_instance_metrics('dbname', False, False)
+    res = check._get_instance_metrics(False, False)
     assert res['metrics'] == util.COMMON_METRICS
 
 
@@ -25,7 +25,7 @@
     check output when <9.2
     """
     check._is_9_2_or_above.return_value = True
-    res = check._get_instance_metrics('dbname', False, False)
+    res = check._get_instance_metrics(False, False)
     assert res['metrics'] == dict(util.COMMON_METRICS, **util.NEWER_92_METRICS)
 
 
@@ -33,10 +33,10 @@
     """
     Ensure data is consistent when the function is called more than once
     """
-    res = check._get_instance_metrics('dbname', False, False)
+    res = check._get_instance_metrics(False, False)
     assert res['metrics'] == dict(util.COMMON_METRICS, **util.NEWER_92_METRICS)
     check._is_9_2_or_above.side_effect = Exception  # metrics were cached so this shouldn't be called
-    res = check._get_instance_metrics('dbname', [], False)
+    res = check._get_instance_metrics([], False)
     assert res['metrics'] == dict(util.COMMON_METRICS, **util.NEWER_92_METRICS)
 
 
@@ -47,7 +47,7 @@
     expected = util.COMMON_METRICS
     expected.update(util.NEWER_92_METRICS)
     expected.update(util.DATABASE_SIZE_METRICS)
-    res = check._get_instance_metrics('dbname', True, False)
+    res = check._get_instance_metrics(True, False)
     assert res['metrics'] == expected
 
 
@@ -56,11 +56,11 @@
     Test the contents of the query string with different `collect_default_db` values
     """
     collect_default_db = False
-    res = check._get_instance_metrics('dbname', False, collect_default_db)
+    res = check._get_instance_metrics(False, collect_default_db)
     assert "  AND psd.datname not ilike 'postgres'" in res['query']
 
     collect_default_db = True
-    res = check._get_instance_metrics('dbname', False, collect_default_db)
+    res = check._get_instance_metrics(False, collect_default_db)
     assert "  AND psd.datname not ilike 'postgres'" not in res['query']
 
 
@@ -125,12 +125,7 @@
     # Test beta version above
     db.cursor().fetchone.return_value = ['11beta4']
     check._clean_state()
-<<<<<<< HEAD
-    check._clean_state()
     assert check._is_above([11, -1, 3])
-=======
-    assert check._is_above(db, [11, -1, 3])
->>>>>>> 59288196
 
     # Test beta version against official version
     db.cursor().fetchone.return_value = ['11.0.0']
